// Copyright (c) Microsoft Corporation. All rights reserved.
// Licensed under the MIT license. See LICENSE file in the project root for details.

import * as Q from "q";
import * as net from "net";
import {HostPlatform} from "./hostPlatform";

export let ErrorMarker = "vscodereactnative-error-marker";

/**
 * Defines the messages sent to the extension.
 * Add new messages to this enum.
 */
export enum ExtensionMessage {
    START_PACKAGER,
    STOP_PACKAGER,
    PREWARM_BUNDLE_CACHE,
    START_MONITORING_LOGCAT,
    STOP_MONITORING_LOGCAT,
<<<<<<< HEAD
    GET_PACKAGER_PORT,
=======
    SEND_TELEMETRY
>>>>>>> d2851314
}

export interface MessageWithArguments {
    message: ExtensionMessage;
    args?: any[];
}

export interface IExtensionMessageSender {
    sendMessage(message: ExtensionMessage, args?: any[]): Q.Promise<any>;
}

/**
 * Sends messages to the extension.
 */
export class ExtensionMessageSender implements IExtensionMessageSender {

    public sendMessage(message: ExtensionMessage, args?: any[]): Q.Promise<any> {
        let deferred = Q.defer<any>();
        let messageWithArguments: MessageWithArguments = { message: message, args: args };
        let body = "";

        let pipePath = HostPlatform.getExtensionPipePath();
        let socket = net.connect(pipePath, function() {
            let messageJson = JSON.stringify(messageWithArguments);
            socket.write(messageJson);
        });

        socket.on("data", function(data: any) {
            body += data;
        });

        socket.on("error", function(data: any) {
            deferred.reject(new Error("An error ocurred while handling message: " + ExtensionMessage[message]));
        });

        socket.on("end", function() {
            try {
                if (body === ErrorMarker) {
                    deferred.reject(new Error("An error ocurred while handling message: " + ExtensionMessage[message]));
                } else {
                    let responseBody: any = body ? JSON.parse(body) : null;
                    deferred.resolve(responseBody);
                }
            } catch (e) {
                deferred.reject(e);
            }
        });

        return deferred.promise;
    }
}<|MERGE_RESOLUTION|>--- conflicted
+++ resolved
@@ -17,11 +17,8 @@
     PREWARM_BUNDLE_CACHE,
     START_MONITORING_LOGCAT,
     STOP_MONITORING_LOGCAT,
-<<<<<<< HEAD
     GET_PACKAGER_PORT,
-=======
-    SEND_TELEMETRY
->>>>>>> d2851314
+    SEND_TELEMETRY,
 }
 
 export interface MessageWithArguments {
