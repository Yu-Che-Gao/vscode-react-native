--- conflicted
+++ resolved
@@ -32,13 +32,8 @@
                 Log.logMessage(stdout);
                 Log.commandEnded(command);
             },
-<<<<<<< HEAD
             reason =>
-                this.rejectionForCommand(command, reason));
-=======
-            (reason: IExecRejection) =>
-                this.generateRejectionForCommand(command, reason.error));
->>>>>>> fac9c2c3
+                this.generateRejectionForCommand(command, reason));
     }
 
     /**
